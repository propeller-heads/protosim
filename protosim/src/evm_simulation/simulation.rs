--- conflicted
+++ resolved
@@ -16,15 +16,8 @@
 
 impl<M: Middleware> SimulationEngine<M> {
     // TODO: return StateUpdate and Bytes
-<<<<<<< HEAD
+    // TODO: support overrides
     pub fn simulate(&mut self, params: &SimulationParameters) -> ExecutionResult {
-=======
-    // TODO: support overrides
-    pub fn simulate(
-        &mut self,
-        params: &SimulationParameters,
-    ) -> ExecutionResult {
->>>>>>> 36ed2fc0
         // We allocate a new EVM so we can work with a simple referenced DB instead of a fully
         // concurrently save shared reference and write locked object. Note that concurrently
         // calling this method is therefore not possible.
@@ -82,7 +75,7 @@
     fn revm_value(&self) -> rU256 {
         rU256::from_limbs(self.value.0)
     }
-    
+
     fn revm_overrides(&self) -> Option<HashMap<rU256, rU256>> {
         self.overrides.clone().map(|original| {
             let mut result = HashMap::new();
@@ -94,7 +87,7 @@
             result
         })
     }
-    
+
     fn revm_gas_limit(&self) -> Option<u64> {
         // In this case we don't need to convert. The method is here just for consistency.
         self.gas_limit
@@ -113,7 +106,7 @@
         types::{H160, U256},
     };
     use revm::primitives::ExecutionResult;
-    
+
     #[test]
     fn test_converting_to_revm() {
         let address_string = "0x7a250d5630B4cF539739dF2C5dAcb4c659F2488D";
@@ -130,7 +123,7 @@
             ),
             gas_limit: Some(33),
         };
-        
+
         assert_eq!(params.revm_caller(), B160::from_str(address_string).unwrap());
         assert_eq!(
             if let TransactTo::Call(value) = params.revm_to() {value} else {panic!()},
@@ -147,7 +140,7 @@
         assert_eq!(params.revm_overrides().unwrap(), expected_overrides);
         assert_eq!(params.revm_gas_limit().unwrap(), 33_u64);
     }
-    
+
     #[test]
     fn test_converting_nones_to_revm() {
         let params = SimulationParameters{
@@ -158,12 +151,12 @@
             overrides: None,
             gas_limit: None,
         };
-        
+
         assert_eq!(params.revm_overrides(), None);
         assert_eq!(params.revm_gas_limit(), None);
     }
-    
-    
+
+
     #[test]
     fn test_integration_revm_v2_swap() -> Result<(), Box<dyn Error>> {
         let client = Provider::<Http>::try_from(
