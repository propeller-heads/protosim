<<<<<<< HEAD
mod adapter_contract;
=======
mod constants;
mod engine;
>>>>>>> 0bcbf649
mod erc20_overwrite_factory;
mod errors;
mod models;
mod protosim_contract;
pub mod utils;<|MERGE_RESOLUTION|>--- conflicted
+++ resolved
@@ -1,9 +1,5 @@
-<<<<<<< HEAD
-mod adapter_contract;
-=======
 mod constants;
 mod engine;
->>>>>>> 0bcbf649
 mod erc20_overwrite_factory;
 mod errors;
 mod models;
