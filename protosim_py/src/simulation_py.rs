use ethers::providers::{Http, Provider};
use num_bigint::BigUint;
use revm::primitives::{B160, U256 as rU256};

use crate::structs_py::{
    AccountInfo, BlockHeader, PySimulationError, PySimulationResult, SimulationParameters,
    StateUpdate,
};
use pyo3::prelude::*;
use std::{collections::HashMap, str::FromStr, sync::Arc};
use tokio::runtime::Runtime;

use protosim::evm_simulation::{account_storage, database::SimulationDB, simulation};

<<<<<<< HEAD
/// Data needed to invoke a transaction simulation
///
/// Attributes
/// ----------
/// caller: str
///     Address of the sending account
/// to: str
///     Address of the receiving account/contract
/// data: bytearray
///     Calldata
/// value: int
///     Amount of native token sent
/// overrides: Optional[dict[str, dict[int, int]]]
///     EVM state overrides. Will be merged with existing state. Will take effect only for current
///     simulation. It's a ``dict[account_address, dict[storage_slot, storage_value]]``.
/// gas_limit: Optional[int]
///     Limit of gas to be used by the transaction
#[pyclass(text_signature = "(caller, to, data, value, overrides=None, gas_limit=None)")]
#[derive(Clone, Debug)]
pub struct SimulationParameters {
    pub caller: String,
    pub to: String,
    pub data: Vec<u8>,
    pub value: BigUint,
    pub overrides: Option<HashMap<String, HashMap<BigUint, BigUint>>>,
    pub gas_limit: Option<u64>,
}

#[pymethods]
impl SimulationParameters {
    #[new]
    fn new(
        caller: String,
        to: String,
        data: Vec<u8>,
        value: BigUint,
        overrides: Option<HashMap<String, HashMap<BigUint, BigUint>>>,
        gas_limit: Option<u64>,
    ) -> Self {
        Self {
            caller,
            to,
            data,
            value,
            overrides,
            gas_limit,
        }
    }
}

impl From<SimulationParameters> for simulation::SimulationParameters {
    fn from(params: SimulationParameters) -> Self {
        let overrides = match params.overrides {
            Some(py_overrides) => {
                let mut rust_overrides: HashMap<Address, HashMap<U256, U256>> = HashMap::new();
                for (address, py_slots) in py_overrides {
                    let mut rust_slots: HashMap<U256, U256> = HashMap::new();
                    for (index, value) in py_slots {
                        rust_slots.insert(
                            U256::from_big_endian(index.to_bytes_be().as_slice()),
                            U256::from_big_endian(value.to_bytes_be().as_slice()),
                        );
                    }
                    rust_overrides.insert(
                        Address::from_str(address.as_str()).expect("Wrong address format"),
                        rust_slots,
                    );
                }
                Some(rust_overrides)
            }
            None => None,
        };
        simulation::SimulationParameters {
            caller: Address::from_str(params.caller.as_str()).unwrap(),
            to: Address::from_str(params.to.as_str()).unwrap(),
            data: Bytes::from(params.data),
            value: U256::from_big_endian(params.value.to_bytes_be().as_slice()),
            overrides,
            gas_limit: params.gas_limit,
        }
    }
}

/// Changes to an account made by a transaction
///
/// Attributes
/// ----------
/// storage: Optional[dict[int, int]]
///     New values of storage slots
/// balance: Optional[int]
///     New native token balance
#[pyclass]
#[derive(Clone, Debug)]
pub struct StateUpdate {
    #[pyo3(get)]
    pub storage: Option<HashMap<BigUint, BigUint>>,
    #[pyo3(get)]
    pub balance: Option<BigUint>,
}

impl From<account_storage::StateUpdate> for StateUpdate {
    fn from(state_update: account_storage::StateUpdate) -> Self {
        let mut py_storage = HashMap::new();
        if let Some(rust_storage) = state_update.storage {
            for (key, val) in rust_storage {
                py_storage.insert(
                    BigUint::from_bytes_le(key.as_le_slice()),
                    BigUint::from_bytes_le(val.as_le_slice()),
                );
            }
        }

        StateUpdate {
            storage: Some(py_storage),
            balance: state_update
                .balance
                .map(|x| BigUint::from_bytes_le(x.as_le_slice())),
        }
    }
}

/// The result of a successful simulation
///
/// Attributes
/// ----------
///
/// result: bytearray
///     Output of transaction execution as bytes
/// state_updates: dict[str, StateUpdate]
///     State changes caused by the transaction
/// gas_used: int
///     Gas used by the transaction (already reduced by the refunded gas)
#[pyclass]
#[derive(Clone)]
pub struct SimulationResult {
    #[pyo3(get)]
    pub result: Vec<u8>,
    #[pyo3(get)]
    pub state_updates: HashMap<String, StateUpdate>,
    #[pyo3(get)]
    pub gas_used: u64,
}

impl From<simulation::SimulationResult> for SimulationResult {
    fn from(rust_result: simulation::SimulationResult) -> Self {
        let mut py_state_updates = HashMap::new();
        for (key, val) in rust_result.state_updates {
            py_state_updates.insert(
                Address::from(&key.to_fixed_bytes()).to_string(),
                StateUpdate::from(val),
            );
        }
        SimulationResult {
            result: rust_result
                .result
                .try_into()
                .expect("Can't convert output bytes to a Python-compatible type"),
            state_updates: py_state_updates,
            gas_used: rust_result.gas_used,
        }
    }
}

#[pyclass]
struct SimulationError(simulation::SimulationError);

impl From<SimulationError> for PyErr {
    fn from(err: SimulationError) -> PyErr {
        PyRuntimeError::new_err(format!("{:?}", err.0))
    }
}

impl From<simulation::SimulationError> for SimulationError {
    fn from(err: simulation::SimulationError) -> Self {
        Self(err)
    }
}

=======
>>>>>>> c5634e3b
fn get_runtime() -> Option<Arc<Runtime>> {
    let runtime = tokio::runtime::Handle::try_current()
        .is_err()
        .then(|| Runtime::new().unwrap())
        .unwrap();

    Some(Arc::new(runtime))
}

fn get_client() -> Arc<Provider<Http>> {
    let client = Provider::<Http>::try_from(
        "https://eth-mainnet.g.alchemy.com/v2/OTD5W7gdTPrzpVot41Lx9tJD9LUiAhbs",
    )
    .unwrap();
    Arc::new(client)
}

/// This class lets you simulate transactions.
///
/// Data will be queried from an Ethereum node*, if needed. You can also override account balance or
/// storage. See the methods.
///
/// *Currently the connection to a node is hardcoded. This will be changed in the future.
#[pyclass]
pub struct SimulationEngine(simulation::SimulationEngine<Provider<Http>>);

#[pymethods]
impl SimulationEngine {
    #[new]
    fn new() -> Self {
        let db = SimulationDB::new(get_client(), get_runtime(), None);
        let engine = simulation::SimulationEngine { state: db };
        Self(engine)
    }

    /// Simulate transaction.
    ///
    /// Pass all details as an instance of `SimulationParameters`. See that class' docs for details.
    fn run_sim(self_: PyRef<Self>, params: SimulationParameters) -> PyResult<SimulationResult> {
        let rust_result = self_
            .0
            .simulate(&simulation::SimulationParameters::from(params));
        match rust_result {
            Ok(sim_res) => Ok(SimulationResult::from(sim_res)),
            Err(sim_err) => Err(PyErr::from(SimulationError::from(sim_err))),
        }
    }

    fn init_account(
        self_: PyRef<Self>,
        address: String,
        account: AccountInfo,
        mocked: bool,
        permanent_storage: Option<HashMap<BigUint, BigUint>>,
    ) {
        let address = B160::from_str(&address).unwrap();
        let account = revm::primitives::AccountInfo::from(account);

        let mut rust_slots: HashMap<rU256, rU256> = HashMap::new();
        if let Some(storage) = permanent_storage {
            for (index, value) in storage {
                rust_slots.insert(
                    rU256::from_str(&index.to_string()).unwrap(),
                    rU256::from_str(&value.to_string()).unwrap(),
                );
            }
        }

        self_
            .0
            .state
            .init_account(address, account, Some(rust_slots), mocked);
    }

    fn update_state(
        mut self_: PyRefMut<Self>,
        updates: HashMap<String, StateUpdate>,
        block: BlockHeader,
    ) -> PyResult<HashMap<String, StateUpdate>> {
        let block = protosim::evm_simulation::database::BlockHeader::from(block);

        let mut rust_updates: HashMap<B160, account_storage::StateUpdate> = HashMap::new();
        for (key, value) in updates {
            rust_updates.insert(
                B160::from_str(&key).unwrap(),
                account_storage::StateUpdate::from(value),
            );
        }

        let reverse_updates = self_.0.state.update_state(&rust_updates, block);

        let mut py_reverse_updates: HashMap<String, StateUpdate> = HashMap::new();
        for (key, value) in reverse_updates {
            py_reverse_updates.insert(key.to_string(), StateUpdate::from(value));
        }
        Ok(py_reverse_updates)
    }

    fn clear_temp_storage(mut self_: PyRefMut<Self>) {
        self_.0.state.clear_temp_storage();
    }
}<|MERGE_RESOLUTION|>--- conflicted
+++ resolved
@@ -12,187 +12,6 @@
 
 use protosim::evm_simulation::{account_storage, database::SimulationDB, simulation};
 
-<<<<<<< HEAD
-/// Data needed to invoke a transaction simulation
-///
-/// Attributes
-/// ----------
-/// caller: str
-///     Address of the sending account
-/// to: str
-///     Address of the receiving account/contract
-/// data: bytearray
-///     Calldata
-/// value: int
-///     Amount of native token sent
-/// overrides: Optional[dict[str, dict[int, int]]]
-///     EVM state overrides. Will be merged with existing state. Will take effect only for current
-///     simulation. It's a ``dict[account_address, dict[storage_slot, storage_value]]``.
-/// gas_limit: Optional[int]
-///     Limit of gas to be used by the transaction
-#[pyclass(text_signature = "(caller, to, data, value, overrides=None, gas_limit=None)")]
-#[derive(Clone, Debug)]
-pub struct SimulationParameters {
-    pub caller: String,
-    pub to: String,
-    pub data: Vec<u8>,
-    pub value: BigUint,
-    pub overrides: Option<HashMap<String, HashMap<BigUint, BigUint>>>,
-    pub gas_limit: Option<u64>,
-}
-
-#[pymethods]
-impl SimulationParameters {
-    #[new]
-    fn new(
-        caller: String,
-        to: String,
-        data: Vec<u8>,
-        value: BigUint,
-        overrides: Option<HashMap<String, HashMap<BigUint, BigUint>>>,
-        gas_limit: Option<u64>,
-    ) -> Self {
-        Self {
-            caller,
-            to,
-            data,
-            value,
-            overrides,
-            gas_limit,
-        }
-    }
-}
-
-impl From<SimulationParameters> for simulation::SimulationParameters {
-    fn from(params: SimulationParameters) -> Self {
-        let overrides = match params.overrides {
-            Some(py_overrides) => {
-                let mut rust_overrides: HashMap<Address, HashMap<U256, U256>> = HashMap::new();
-                for (address, py_slots) in py_overrides {
-                    let mut rust_slots: HashMap<U256, U256> = HashMap::new();
-                    for (index, value) in py_slots {
-                        rust_slots.insert(
-                            U256::from_big_endian(index.to_bytes_be().as_slice()),
-                            U256::from_big_endian(value.to_bytes_be().as_slice()),
-                        );
-                    }
-                    rust_overrides.insert(
-                        Address::from_str(address.as_str()).expect("Wrong address format"),
-                        rust_slots,
-                    );
-                }
-                Some(rust_overrides)
-            }
-            None => None,
-        };
-        simulation::SimulationParameters {
-            caller: Address::from_str(params.caller.as_str()).unwrap(),
-            to: Address::from_str(params.to.as_str()).unwrap(),
-            data: Bytes::from(params.data),
-            value: U256::from_big_endian(params.value.to_bytes_be().as_slice()),
-            overrides,
-            gas_limit: params.gas_limit,
-        }
-    }
-}
-
-/// Changes to an account made by a transaction
-///
-/// Attributes
-/// ----------
-/// storage: Optional[dict[int, int]]
-///     New values of storage slots
-/// balance: Optional[int]
-///     New native token balance
-#[pyclass]
-#[derive(Clone, Debug)]
-pub struct StateUpdate {
-    #[pyo3(get)]
-    pub storage: Option<HashMap<BigUint, BigUint>>,
-    #[pyo3(get)]
-    pub balance: Option<BigUint>,
-}
-
-impl From<account_storage::StateUpdate> for StateUpdate {
-    fn from(state_update: account_storage::StateUpdate) -> Self {
-        let mut py_storage = HashMap::new();
-        if let Some(rust_storage) = state_update.storage {
-            for (key, val) in rust_storage {
-                py_storage.insert(
-                    BigUint::from_bytes_le(key.as_le_slice()),
-                    BigUint::from_bytes_le(val.as_le_slice()),
-                );
-            }
-        }
-
-        StateUpdate {
-            storage: Some(py_storage),
-            balance: state_update
-                .balance
-                .map(|x| BigUint::from_bytes_le(x.as_le_slice())),
-        }
-    }
-}
-
-/// The result of a successful simulation
-///
-/// Attributes
-/// ----------
-///
-/// result: bytearray
-///     Output of transaction execution as bytes
-/// state_updates: dict[str, StateUpdate]
-///     State changes caused by the transaction
-/// gas_used: int
-///     Gas used by the transaction (already reduced by the refunded gas)
-#[pyclass]
-#[derive(Clone)]
-pub struct SimulationResult {
-    #[pyo3(get)]
-    pub result: Vec<u8>,
-    #[pyo3(get)]
-    pub state_updates: HashMap<String, StateUpdate>,
-    #[pyo3(get)]
-    pub gas_used: u64,
-}
-
-impl From<simulation::SimulationResult> for SimulationResult {
-    fn from(rust_result: simulation::SimulationResult) -> Self {
-        let mut py_state_updates = HashMap::new();
-        for (key, val) in rust_result.state_updates {
-            py_state_updates.insert(
-                Address::from(&key.to_fixed_bytes()).to_string(),
-                StateUpdate::from(val),
-            );
-        }
-        SimulationResult {
-            result: rust_result
-                .result
-                .try_into()
-                .expect("Can't convert output bytes to a Python-compatible type"),
-            state_updates: py_state_updates,
-            gas_used: rust_result.gas_used,
-        }
-    }
-}
-
-#[pyclass]
-struct SimulationError(simulation::SimulationError);
-
-impl From<SimulationError> for PyErr {
-    fn from(err: SimulationError) -> PyErr {
-        PyRuntimeError::new_err(format!("{:?}", err.0))
-    }
-}
-
-impl From<simulation::SimulationError> for SimulationError {
-    fn from(err: simulation::SimulationError) -> Self {
-        Self(err)
-    }
-}
-
-=======
->>>>>>> c5634e3b
 fn get_runtime() -> Option<Arc<Runtime>> {
     let runtime = tokio::runtime::Handle::try_current()
         .is_err()
